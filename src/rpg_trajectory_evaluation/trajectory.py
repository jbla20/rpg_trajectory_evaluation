#!/usr/bin/env python2

import os
import yaml
import math
import pickle

import numpy as np
from colorama import init, Fore

import trajectory_utils as traj_utils
import trajectory_loading as traj_loading
import results_writer as res_writer
import compute_trajectory_errors as traj_err
import align_utils as au
from metrics import kRelMetrics, kRelMetricLables

import transformations as tf


class Trajectory:
    rel_error_cached_nm = 'cached_rel_err'
    rel_error_prefix = 'relative_error_statistics_'
    saved_res_dir_nm = 'saved_results'
    cache_res_dir_nm = 'cached'
    default_boxplot_perc = [0.1, 0.2, 0.3, 0.4, 0.5]

    def __init__(self, results_dir, platform='', alg_name='', dataset_name='',
                 align_type='sim3', align_num_frames=-1, suffix='',
                 est_type='traj_est',
                 nm_gt='stamped_groundtruth.txt',
                 nm_est='stamped_traj_estimate.txt',
                 nm_matches='stamped_est_gt_matches.txt',
                 preset_boxplot_distances=[],
                 preset_boxplot_percentages=[]):

        assert os.path.exists(results_dir),\
            "Specified directory {0} does not exist.".format(results_dir)
        assert align_type in ['first_frame', 'sim3', 'se3']

        # information of the results, useful as labels
        self.platform = platform
        self.alg = alg_name
        self.dataset_short_name = dataset_name
        self.uid = self.platform + '_' + self.alg + '_' +\
            self.dataset_short_name
        self.est_type = est_type
        self.suffix_str = self.get_suffix_str(suffix)
        self.success = False

        self.data_dir = results_dir
        self.data_loaded = False
        self.data_aligned = False
        self.saved_results_dir = os.path.join(
            os.path.join(self.data_dir, Trajectory.saved_res_dir_nm),
            self.est_type)
        if not os.path.exists(self.saved_results_dir):
            os.makedirs(self.saved_results_dir)

        self.cache_results_dir = os.path.join(
            self.saved_results_dir, Trajectory.cache_res_dir_nm)
        if not os.path.exists(self.cache_results_dir):
            os.makedirs(self.cache_results_dir)

        self.align_type = align_type
        self.align_num_frames = int(align_num_frames)

        self.eval_cfg = os.path.join(self.data_dir, 'eval_cfg.yaml')

        if os.path.exists(self.eval_cfg):
            print("Find evaluation configuration, will overwrite default.")
            with open(self.eval_cfg, 'r') as f:
                eval_cfg = yaml.load(f, Loader=yaml.FullLoader)
                print("The current evaluation configuration is "
                      "{0}".format(eval_cfg))
                self.align_type = eval_cfg['align_type']
                self.align_num_frames = eval_cfg['align_num_frames']
        self.align_str = self.align_type + '_' + str(self.align_num_frames)

        self.start_end_time_fn = os.path.join(self.data_dir, 'start_end_time.yaml')
        self.start_time_sec = -float('inf')
        self.end_time_sec = float('inf')
        if os.path.exists(self.start_end_time_fn):
            print("Find start end time for evaluation.")
            with open(self.start_end_time_fn, 'r') as f:
                d = yaml.load(f, Loader=yaml.FullLoader)
                if 'start_time_sec' in d:
                    self.start_time_sec = d['start_time_sec']
                if 'end_time_sec' in d:
                    self.end_time_sec = d['end_time_sec']
                print("Will analyze trajectory ranging from {} to {}.".format(
                    self.start_time_sec, self.end_time_sec))

        self.abs_errors = {}

        # we cache relative error since it is time-comsuming to compute
        self.rel_errors = {}
        self.cached_rel_err_fn = os.path.join(
            self.cache_results_dir,
            self.rel_error_cached_nm+self.suffix_str+".pickle")

        print("Loading {0} and {1}...".format(nm_gt, nm_est))
        self.data_loaded = self.load_data(nm_gt, nm_est, nm_matches)
        if not self.data_loaded:
            print(Fore.RED+"Loading data failed.")
            return

        self.boxplot_pcts = preset_boxplot_percentages
        if len(preset_boxplot_distances) != 0:
            print("Use preset boxplot distances.")
            self.preset_boxplot_distances = preset_boxplot_distances
        else:
            if not self.boxplot_pcts:
                self.boxplot_pcts = Trajectory.default_boxplot_perc
            print("Use percentages {} for boxplot.".format(self.boxplot_pcts))
            self.compute_boxplot_distances()

        self.align_trajectory()

    def load_data(self, nm_gt, nm_est, nm_matches):
        """
        Loads the trajectory data. The resuls {p_es, q_es, p_gt, q_gt} is
        synchronized and has the same length.
        """
        if not os.path.exists(os.path.join(self.data_dir, nm_gt)) or \
                not os.path.exists(os.path.join(self.data_dir, nm_est)):
            print(Fore.RED+"Either groundtruth or estimate does not exist")
            return False

        print(Fore.RED+'Loading trajectory data...')

        # only timestamped pose series is supported
        self.t_es, self.p_es, self.q_es, self.t_gt, self.p_gt, self.q_gt =\
            traj_loading.load_stamped_dataset(
                self.data_dir, nm_gt, nm_est,
                os.path.join(Trajectory.saved_res_dir_nm, self.est_type,
                             nm_matches),
                start_t_sec=self.start_time_sec, end_t_sec=self.end_time_sec)
        self.t_gt_raw, self.p_gt_raw, self.q_gt_raw =\
            traj_loading.load_raw_groundtruth(self.data_dir, nm_gt,
                                              start_t_sec=self.start_time_sec,
                                              end_t_sec=self.end_time_sec)
        if self.p_es.size == 0:
            print(Fore.RED+"Empty estimate file.")
            return False
        self.accum_distances = traj_utils.get_distance_from_start(self.p_gt_raw)
        self.traj_length = self.accum_distances[-1]
        self.accum_distances = traj_utils.get_distance_from_start(self.p_gt)

        if os.path.isfile(self.cached_rel_err_fn):
            print('Loading cached relative (odometry) errors from ' +
                  self.cached_rel_err_fn)
            with open(self.cached_rel_err_fn, "rb") as f:
                self.rel_errors = pickle.load(f)
            print("Loaded odometry error calcualted at {0}".format(
                self.rel_errors.keys()))

        print(Fore.GREEN+'...done.')

        return True

    def cache_current_error(self):
        if self.rel_errors:
<<<<<<< HEAD
            with open(self.cached_rel_err_fn, 'wb') as f: # Changed
=======
            with open(self.cached_rel_err_fn, 'wb') as f:
>>>>>>> 8c8ceec5
                pickle.dump(self.rel_errors, f)
            print(Fore.YELLOW + "Saved relative error to {0}.".format(
                self.cached_rel_err_fn))

    @staticmethod
    def get_suffix_str(suffix):
        if suffix is not '':
            return "_#"+suffix
        else:
            return suffix

    @staticmethod
    def remove_cached_error(data_dir, est_type='', suffix=''):
        print("To remove cached error in {0}".format(data_dir))
        suffix_str = Trajectory.get_suffix_str(suffix)
        base_fn = Trajectory.rel_error_cached_nm+suffix_str+'.pickle'
        Trajectory.remove_files_in_cache_dir(data_dir, est_type, base_fn)

    @staticmethod
    def _safe_remove_file(abs_rm_fn):
        if os.path.exists(abs_rm_fn):
            os.remove(abs_rm_fn)
            print('Removed {0}'.format(abs_rm_fn))
        else:
            print(Fore.YELLOW + 'Cannot find file {0}'.format(abs_rm_fn))

    @staticmethod
    def remove_files_in_cache_dir(data_dir, est_type, base_fn):
        rm_fn = os.path.join(data_dir, Trajectory.saved_res_dir_nm,
                             est_type, Trajectory.cache_res_dir_nm, base_fn)
        Trajectory._safe_remove_file(rm_fn)

    @staticmethod
    def remove_files_in_save_dir(data_dir, est_type, base_fn):
        rm_fn = os.path.join(data_dir, Trajectory.saved_res_dir_nm,
                             est_type, base_fn)
        Trajectory._safe_remove_file(rm_fn)

    @staticmethod
    def truncate(number, decimals=0):
        """
        Returns a value truncated to a specific number of decimal places.
        """
        if not isinstance(decimals, int):
            raise TypeError("decimal places must be an integer.")
        elif decimals < 0:
            raise ValueError("decimal places has to be 0 or more.")
        elif decimals == 0:
            return math.trunc(number)

        factor = 10.0 ** decimals
        return math.trunc(number * factor) / factor


    def compute_boxplot_distances(self):
        print("Computing preset subtrajectory lengths for relative errors...")
        print("Use percentage {0} of trajectory length.".format(self.boxplot_pcts))
<<<<<<< HEAD
        self.preset_boxplot_distances = [np.around(pct*self.traj_length, decimals=2)
                                         for pct in self.boxplot_pcts]
        print("Trajectory length is {0}. ".format(self.traj_length))
=======
        print("Trajectory length {0}".format(self.traj_length))
        self.preset_boxplot_distances = [self.truncate(pct*self.traj_length, 2)
                                          for pct in self.boxplot_pcts]
>>>>>>> 8c8ceec5

        print("...done. Computed preset subtrajecory lengths:"
              " {0}".format(self.preset_boxplot_distances))

    def align_trajectory(self):
        if self.data_aligned:
            print("Trajectory already aligned")
            return
        print(Fore.RED +
              "Aliging the trajectory estimate to the groundtruth...")

        print("Alignment type is {0}.".format(self.align_type))
        n = int(self.align_num_frames)
        if n < 0.0:
            print('To align all frames.')
            n = len(self.p_es)
        else:
            print('To align trajectory using ' + str(n) + ' frames.')

        self.trans = np.zeros((3,))
        self.rot = np.eye(3)
        self.scale = 1.0
        if self.align_type == 'none':
            pass
        else:
            self.scale, self.rot, self.trans = au.alignTrajectory(
                self.p_es, self.p_gt, self.q_es, self.q_gt,
                self.align_type, self.align_num_frames)

        self.p_es_aligned = np.zeros(np.shape(self.p_es))
        self.q_es_aligned = np.zeros(np.shape(self.q_es))
        for i in range(np.shape(self.p_es)[0]):
            self.p_es_aligned[i, :] = self.scale * \
                self.rot.dot(self.p_es[i, :]) + self.trans
            q_es_R = self.rot.dot(
                tf.quaternion_matrix(self.q_es[i, :])[0:3, 0:3])
            q_es_T = np.identity(4)
            q_es_T[0:3, 0:3] = q_es_R
            self.q_es_aligned[i, :] = tf.quaternion_from_matrix(q_es_T)

        self.data_aligned = True
        print(Fore.GREEN+"... trajectory alignment done.")

    def compute_absolute_error(self):
        if self.abs_errors:
            print("Absolute errors already calculated")
        else:
            print(Fore.RED+'Calculating RMSE...')
            # align trajectory if necessary
            self.align_trajectory()
            e_trans, e_trans_vec, e_rot, e_ypr, e_scale_perc =\
                traj_err.compute_absolute_error(self.p_es_aligned,
                                                self.q_es_aligned,
                                                self.p_gt,
                                                self.q_gt)
            stats_trans = res_writer.compute_statistics(e_trans)
            stats_rot = res_writer.compute_statistics(e_rot)
            stats_scale = res_writer.compute_statistics(e_scale_perc)

            self.abs_errors['abs_e_trans'] = e_trans
            self.abs_errors['abs_e_trans_stats'] = stats_trans

            self.abs_errors['abs_e_trans_vec'] = e_trans_vec

            self.abs_errors['abs_e_rot'] = e_rot
            self.abs_errors['abs_e_rot_stats'] = stats_rot

            self.abs_errors['abs_e_ypr'] = e_ypr

            self.abs_errors['abs_e_scale_perc'] = e_scale_perc
            self.abs_errors['abs_e_scale_stats'] = stats_scale
            print(Fore.GREEN+'...RMSE calculated.')
        return

    def write_errors_to_yaml(self):
        self.abs_err_stats_fn = os.path.join(
            self.saved_results_dir, 'absolute_err_statistics'+'_' +
            self.align_str + self.suffix_str + '.yaml')
        res_writer.update_and_save_stats(
            self.abs_errors['abs_e_trans_stats'], 'trans',
            self.abs_err_stats_fn)
        res_writer.update_and_save_stats(
            self.abs_errors['abs_e_rot_stats'], 'rot',
            self.abs_err_stats_fn)
        res_writer.update_and_save_stats(
            self.abs_errors['abs_e_scale_stats'], 'scale',
            self.abs_err_stats_fn)

        self.rel_error_stats_fns = []
        for dist in self.rel_errors:
            cur_err = self.rel_errors[dist]
            dist_str = "{:3.1f}".format(dist).replace('.', '_')
            dist_fn = os.path.join(
                self.saved_results_dir,
                Trajectory.rel_error_prefix+dist_str + 
                self.suffix_str + '.yaml')
            for et, label in zip(kRelMetrics, kRelMetricLables):
                res_writer.update_and_save_stats(
                    cur_err[et+'_stats'], label, dist_fn)

            self.rel_error_stats_fns.append(dist_fn)

    def compute_relative_error_at_subtraj_len(self, subtraj_len,
                                              max_dist_diff=-1):
        if max_dist_diff < 0:
            max_dist_diff = 0.2 * subtraj_len

        if self.rel_errors and (subtraj_len in self.rel_errors):
            print("Relative error at sub-trajectory length {0} is already "
                  "computed or loaded from cache.".format(subtraj_len))
        else:
            print("Computing relative error at sub-trajectory "
                  "length {0}".format(subtraj_len))
            Tcm = np.identity(4)
            _, e_trans, e_trans_perc, e_yaw, e_gravity, e_rot, e_rot_deg_per_m =\
                traj_err.compute_relative_error(
                    self.p_es, self.q_es, self.p_gt, self.q_gt, Tcm,
                    subtraj_len, max_dist_diff, self.accum_distances,
                    self.scale)
            dist_rel_err = {'rel_trans': e_trans,
                            'rel_trans_stats':
                            res_writer.compute_statistics(e_trans),
                            'rel_trans_perc': e_trans_perc,
                            'rel_trans_perc_stats':
                            res_writer.compute_statistics(e_trans_perc),
                            'rel_rot': e_rot,
                            'rel_rot_stats':
                            res_writer.compute_statistics(e_rot),
                            'rel_yaw': e_yaw,
                            'rel_yaw_stats':
                            res_writer.compute_statistics(e_yaw),
                            'rel_gravity': e_gravity,
                            'rel_gravity_stats':
                            res_writer.compute_statistics(e_gravity),
                            'rel_rot_deg_per_m': e_rot_deg_per_m,
                            'rel_rot_deg_per_m_stats':
                            res_writer.compute_statistics(e_rot_deg_per_m)}
            self.rel_errors[subtraj_len] = dist_rel_err
        return True

    def compute_relative_errors(self, subtraj_lengths=[]):
        suc = True
        if subtraj_lengths:
            for l in subtraj_lengths:
                suc = suc and self.compute_relative_error_at_subtraj_len(l)
        else:
            print(Fore.RED+"Computing the relative errors based on preset"
                  " subtrajectory lengths...")
            for l in self.preset_boxplot_distances:
                suc = suc and self.compute_relative_error_at_subtraj_len(l)
        self.success = suc
        print(Fore.GREEN+"...done.")

    def get_relative_errors_and_distances(
            self, error_types=['rel_trans', 'rel_trans_perc', 'rel_yaw']):
        rel_errors = {}
        for err_i in error_types:
            assert err_i in kRelMetrics
            rel_errors[err_i] = [[self.rel_errors[d][err_i]
                                 for d in self.preset_boxplot_distances]]
        return rel_errors, self.preset_boxplot_distances<|MERGE_RESOLUTION|>--- conflicted
+++ resolved
@@ -161,11 +161,7 @@
 
     def cache_current_error(self):
         if self.rel_errors:
-<<<<<<< HEAD
             with open(self.cached_rel_err_fn, 'wb') as f: # Changed
-=======
-            with open(self.cached_rel_err_fn, 'wb') as f:
->>>>>>> 8c8ceec5
                 pickle.dump(self.rel_errors, f)
             print(Fore.YELLOW + "Saved relative error to {0}.".format(
                 self.cached_rel_err_fn))
@@ -223,15 +219,9 @@
     def compute_boxplot_distances(self):
         print("Computing preset subtrajectory lengths for relative errors...")
         print("Use percentage {0} of trajectory length.".format(self.boxplot_pcts))
-<<<<<<< HEAD
         self.preset_boxplot_distances = [np.around(pct*self.traj_length, decimals=2)
                                          for pct in self.boxplot_pcts]
         print("Trajectory length is {0}. ".format(self.traj_length))
-=======
-        print("Trajectory length {0}".format(self.traj_length))
-        self.preset_boxplot_distances = [self.truncate(pct*self.traj_length, 2)
-                                          for pct in self.boxplot_pcts]
->>>>>>> 8c8ceec5
 
         print("...done. Computed preset subtrajecory lengths:"
               " {0}".format(self.preset_boxplot_distances))
