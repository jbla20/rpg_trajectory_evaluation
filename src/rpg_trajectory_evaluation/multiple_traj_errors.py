--- conflicted
+++ resolved
@@ -83,14 +83,8 @@
         if self.n_traj == 0:
             return
         print("Relative errors numbers:")
-<<<<<<< HEAD
         for d, e in self.rel_errors.items(): # Changed
             print("- {0}: {1} {2} samples".format(d, list(e.keys()), e['rel_trans'].size))
-=======
-        for d, e in self.rel_errors.items():
-            print("- {0}: {1} {2} samples".format(d, e.keys(),
-                                                  e['rel_trans'].size))
->>>>>>> 8c8ceec5
 
     def updateStatistics(self):
         if self.n_traj == 0:
