--- conflicted
+++ resolved
@@ -60,21 +60,13 @@
 def plot_trajectory_top(ax, pos, color, name, alpha=1.0):
     ax.grid(ls='--', color='0.7')
     # pos_0 = pos - pos[0, :]
-<<<<<<< HEAD
     ax.plot(pos[:, 0], pos[:, 1], color=color, linestyle='-', alpha=alpha, label=name)
-=======
-    ax.plot(pos[:, 0], pos[:, 1], color, linestyle='-', alpha=alpha, label=name)
->>>>>>> 8c8ceec55c5c5094a6494208cfc5f54afe0bbc4d
 
 
 def plot_trajectory_side(ax, pos, color, name, alpha=1.0):
     ax.grid(ls='--', color='0.7')
     # pos_0 = pos - pos[0, :]
-<<<<<<< HEAD
     ax.plot(pos[:, 0], pos[:, 2], color=color, linestyle='-', alpha=alpha, label=name)
-=======
-    ax.plot(pos[:, 0], pos[:, 2], color, linestyle='-', alpha=alpha, label=name)
->>>>>>> 8c8ceec55c5c5094a6494208cfc5f54afe0bbc4d
 
 
 def plot_aligned_top(ax, p_gt, p_es, n_align_frames):
@@ -96,8 +88,4 @@
     assert len(colors) == errors.shape[1]
     for i in range(len(colors)):
         ax.plot(distances, errors[:, i],
-<<<<<<< HEAD
-                color=color[i], linestyle='-', label=labels[i])
-=======
-                color=colors[i], linestyle='-', label=labels[i]) # Changed
->>>>>>> 98527160
+                color=colors[i], linestyle='-', label=labels[i]) # Changed