--- conflicted
+++ resolved
@@ -26,17 +26,11 @@
 
 FORMAT = '.pdf'
 
-<<<<<<< HEAD
-PALLETE = ['blue', 'green', 'red', 'cyan', 'black', 'yellow', 'magenta',
-           'lightblue', 'lightgreen', 'lightcoral', 'darkblue', 'darkred', 'darkgreen']
-=======
 def spec(N):                                             
     t = np.linspace(-510, 510, N)                                              
     return np.round(np.clip(np.stack([-t, 510-np.abs(t), t], axis=1), 0, 255)).astype("float32")/255
 
 PALLETE = spec(20)
->>>>>>> 8c8ceec55c5c5094a6494208cfc5f54afe0bbc4d
-
 
 def collect_odometry_error_per_dataset(dataset_multierror_list,
                                        dataset_names):
